import gc
import json
import os

import jax
import pandas as pd
import typer

from routetools.cmaes import optimize
from routetools.config import list_config_combinations
from routetools.fms import optimize_fms
from routetools.land import Land


def run_param_configuration(
    params: dict, path_jsons: str = "json", idx: int = 0, verbose: bool = False
) -> None:
    """Run the optimization algorithm with the given parameters.

    Parameters
    ----------
    params : dict
        Dictionary with the parameters
    path_jsons : str, optional
        Path to the folder where the JSON files will be saved, by default "json"
    idx : int, optional
        JSON number, by default 0
    """
    # Path to the JSON file
    path_json = f"{path_jsons}/{idx:06d}.json"
    # If the file already exists, skip
    if os.path.exists(path_json):
        return

    # Initialize the results dictionary with the parameters
    results = {**params}
    # src and dst are jnp arrays, convert them to lists
    results["src"] = params["src"].tolist()
    results["dst"] = params["dst"].tolist()

    # Load the vectorfield function
    vfname = params["vectorfield"]
    vectorfield_module = __import__(
        "routetools.vectorfield", fromlist=["vectorfield_" + vfname]
    )
    vectorfield = getattr(vectorfield_module, "vectorfield_" + vfname)

    # Load the land
    land = Land(
        params["xlim"],
        params["ylim"],
        water_level=params["water_level"],
        resolution=params.get("resolution", 1),
        random_seed=params.get("random_seed", 0),
        outbounds_is_land=params["outbounds_is_land"],
    )

    # Check if the land is valid
    if land(params["src"]) or land(params["dst"]):
        print(f"{idx}: Source or destination is on land.")
        # Save the results in a JSON file
        with open(path_json, "w") as f:
            json.dump(results, f, indent=4)
        return

    # CMA-ES optimization algorithm
    curve, dict_cmaes = optimize(
        vectorfield,
        params["src"],
        params["dst"],
        land=land,
        penalty=params["penalty"],
        travel_stw=params.get("travel_stw"),
        travel_time=params.get("travel_time"),
        K=params["K"],
        L=params["L"],
        num_pieces=params.get("num_pieces", 1),
        popsize=params["popsize"],
        sigma0=params["sigma0"],
        tolfun=params["tolfun"],
        damping=params["damping"],
        maxfevals=params["maxfevals"],
<<<<<<< HEAD
        weight_l1=params.get("weight_l1", 1.0),
        weight_l2=params.get("weight_l2", 0.0),
=======
        seed=params.get("cmaes_seed", 0),
>>>>>>> f44b9527
        verbose=verbose,
    )
    cost_cmaes = dict_cmaes["cost"]

    # Update the results dictionary with the optimization results
    results.update(
        {
            "cost_cmaes": cost_cmaes,
            "comp_time_cmaes": dict_cmaes["comp_time"],
            "niter_cmaes": dict_cmaes["niter"],
            "curve_cmaes": curve.tolist(),
        }
    )

    # Check if the route crosses land
    if land(curve).any() or cost_cmaes < 0:
        print(f"{idx}: CMA-ES solution crosses land.")
        # Store NaN as cost
        results["cost_cmaes"] = float("nan")
        # Save the results in a JSON file
        with open(path_json, "w") as f:
            json.dump(results, f, indent=4)
        # Stop here, no need to run FMS
        return

    # FMS variational algorithm (refinement)
    curve_fms, dict_fms = optimize_fms(
        vectorfield,
        curve=curve,
        land=land,
        travel_stw=params.get("travel_stw"),
        travel_time=params.get("travel_time"),
        tolfun=params["refiner_tolfun"],
        damping=params["refiner_damping"],
        maxfevals=params["refiner_maxfevals"],
        weight_l1=params.get("weight_l1", 1.0),
        weight_l2=params.get("weight_l2", 0.0),
        verbose=verbose,
    )
    # FMS returns an extra dimension, we ignore that
    curve_fms = curve_fms[0]
    cost_fms = dict_fms["cost"][0]

    if round(cost_fms, 3) > round(cost_cmaes, 3):
        # The FMS went wrong
        cost_fms = float("nan")

    # Update the results dictionary with the optimization results
    results.update(
        {
            "cost_fms": cost_fms,  # FMS returns a list of costs
            "comp_time_fms": dict_fms["comp_time"],
            "niter_fms": dict_fms["niter"],
            "curve_fms": curve_fms.tolist(),
        }
    )

    # Save the results in a JSON file
    with open(path_json, "w") as f:
        json.dump(results, f, indent=4)

    # Delete the results variable to free up memory
    results.clear()
    del results
    # Force garbage collection to free up memory
    # This is important to avoid memory leaks
    gc.collect()
    # Clear the cache to free up memory
    jax.clear_caches()


def build_dataframe(
    path_jsons: str = "json",
    path_results: str | None = None,
    experiment: str = "noland",
) -> pd.DataFrame:
    """Build a dataframe with the results.

    Parameters
    ----------
    path_jsons : str, optional
        Path to the folder where the JSON files are stored, by default "json"
    path_results : str, optional
        Path to the output folder, by default None

    Returns
    -------
    pd.DataFrame
        Dataframe with the results
    """
    # Read the results as dictionaries and store them in a list
    ls_files = os.listdir(path_jsons)
    ls_results = []
    for file in ls_files:
        with open(f"{path_jsons}/{file}") as f:
            d: dict = json.load(f)
            # Drop curves
            d.pop("curve_cmaes", None)
            d.pop("curve_fms", None)
            # Add the json file number
            d["json"] = int(file.split(".")[0])
            ls_results.append(d)

    # Build the dataframe
    df = pd.DataFrame(ls_results)

    # Any negative cost is turned into NaN
    df["cost_cmaes"] = df["cost_cmaes"].where(df["cost_cmaes"] >= 0, float("nan"))
    df["cost_fms"] = df["cost_fms"].where(df["cost_fms"] >= 0, float("nan"))

    # Any cost higher than 1e4 is considered an error and turned into NaN
    df["cost_cmaes"] = df["cost_cmaes"].where(df["cost_cmaes"] < 1e4, float("nan"))
    df["cost_fms"] = df["cost_fms"].where(df["cost_fms"] < 1e4, float("nan"))

    # Drop rows with NaN costs
    df = df.dropna(subset=["cost_cmaes", "cost_fms"], how="any")

    # Land generation check: under the same conditions, the land should be the same
    # When the land makes source or destination not reachable, the cost is NaN
    # Thus, when a cost is NaN, it should be NaN for all the rows with the same
    # land configuration
    df["is_nan"] = df["cost_cmaes"].isna()
    col_land = ["vectorfield", "water_level", "resolution", "random_seed"]
    # Drop columns not in df
    col_land = [col for col in col_land if col in df.columns]
    df_group = df.groupby(col_land)["is_nan"].mean()
    mask_wrong = ~((df_group == 0) | (df_group == 1))
    if mask_wrong.any():
        raise ValueError("Land generation is not consistent")
    else:
        # Remove the column
        df = df.drop(columns="is_nan")

    # We need to fill NaNs in resolution and random_seed with -1
    # so we can group by them
    for col in col_land:
        df[col] = df[col].fillna(-1)

    # --------------------------------------------------------
    # EXTRA COLUMNS
    # --------------------------------------------------------

    # Total computation time
    df["comp_time"] = df["comp_time_cmaes"] + df["comp_time_fms"]

    # FMS gains w.r.t. CMA-ES
    df["gain_fms"] = 100 * ((df["cost_cmaes"] - df["cost_fms"]) / df["cost_cmaes"])

    # Group by "water_level", "resolution" and "random_seed"
    # Get the lowest "cost_fms" for each group
    df_best = df.sort_values("cost_fms").groupby(col_land).first().reset_index()
    # Add that best cost to the original dataframe
    df_best = df_best.rename(columns={"cost_fms": "cost_best"})
    df = df.merge(
        df_best[col_land + ["cost_best"]],
        on=col_land,
        how="left",
    )

    # Compare CMAES cost with best (percentage error)
    df["percterr_cmaes"] = 100 * (df["cost_cmaes"] / df["cost_best"] - 1)
    df["percterr_fms"] = 100 * (df["cost_fms"] / df["cost_best"] - 1)

    # If the percentage error < 0.1% we assume the best solution was found
    df["isoptimal_cmaes"] = df["percterr_cmaes"] <= 0.1
    df["isoptimal_fms"] = df["percterr_fms"] <= 0.1

    if path_results:
        df.to_csv(
            path_results + f"/results_{experiment}.csv",
            index=False,
            float_format="%.6f",
        )
    return df


def main(
    experiment: str = "noland", path_results: str = "output", verbose: bool = False
):
    """Run the results.

    Parameters
    ----------
    experiment : str, optional
        Name of the experiment, by default "noland"
    path_results : str, optional
        Path to the output folder, by default "output"
    """
    path_config = f"config_{experiment}.toml"

    # Generate the list of parameters
    ls_params = list_config_combinations(path_config)

    # Ensure the output folder exists
    os.makedirs(path_results, exist_ok=True)
    path_jsons = path_results + "/" + experiment
    os.makedirs(path_jsons, exist_ok=True)

    # We cannot multiprocess with JAX, because JAX uses a threadpool
    for idx, params in enumerate(ls_params):
        run_param_configuration(params, path_jsons, idx, verbose=verbose)

    # Build the dataframe once at the end
    build_dataframe(path_jsons, path_results=path_results, experiment=experiment)


if __name__ == "__main__":
    typer.run(main)<|MERGE_RESOLUTION|>--- conflicted
+++ resolved
@@ -80,12 +80,9 @@
         tolfun=params["tolfun"],
         damping=params["damping"],
         maxfevals=params["maxfevals"],
-<<<<<<< HEAD
         weight_l1=params.get("weight_l1", 1.0),
         weight_l2=params.get("weight_l2", 0.0),
-=======
         seed=params.get("cmaes_seed", 0),
->>>>>>> f44b9527
         verbose=verbose,
     )
     cost_cmaes = dict_cmaes["cost"]
