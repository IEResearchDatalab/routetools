--- conflicted
+++ resolved
@@ -303,13 +303,6 @@
     df_land = df_land.dropna(subset=["complexity"])
 
     # Generate plots for the worst ten examples
-<<<<<<< HEAD
-    for _, df_sub in df_land.groupby("complexity"):
-        # Take three random values (fixed random seed for reproducibility)
-        df_random = df_sub.sample(n=size, random_state=1)
-        for _, row in df_random.iterrows():
-=======
-    idx = 0
     for _, df_sub in df_land.groupby("complexity"):
         # Sort by gain
         df_sub = df_sub.sort_values("gain_fms", ascending=True)
@@ -318,7 +311,6 @@
         for _, row in df_worst.iterrows():
             # Extract the configuration parameters
 
->>>>>>> 16e6e500
             # Load the JSON file for the identified example
             json_id = int(row["json"])
             print(f"Land avoidance: processing {json_id}...")
